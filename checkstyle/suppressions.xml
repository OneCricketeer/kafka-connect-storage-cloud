--- conflicted
+++ resolved
@@ -8,11 +8,7 @@
     <!-- Intentionally high coupling to pull together config classes -->
     <suppress
             checks="ClassDataAbstractionCoupling"
-<<<<<<< HEAD
-            files="(S3OutputStream|S3SinkConnectorConfig|S3SinkTask).java"
-=======
             files="(S3OutputStream|S3SinkConnectorConfig|S3Storage).java"
->>>>>>> 43650c34
     />
 
     <suppress
