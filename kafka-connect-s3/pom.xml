<?xml version="1.0" encoding="UTF-8"?>

<!--
  ~ Copyright 2018 Confluent Inc.
  ~
  ~ Licensed under the Confluent Community License (the "License"); you may not use
  ~ this file except in compliance with the License.  You may obtain a copy of the
  ~ License at
  ~
  ~ http://www.confluent.io/confluent-community-license
  ~
  ~ Unless required by applicable law or agreed to in writing, software
  ~ distributed under the License is distributed on an "AS IS" BASIS, WITHOUT
  ~ WARRANTIES OF ANY KIND, either express or implied.  See the License for the
  ~ specific language governing permissions and limitations under the License.
  -->
<project xmlns="http://maven.apache.org/POM/4.0.0" xmlns:xsi="http://www.w3.org/2001/XMLSchema-instance" xsi:schemaLocation="http://maven.apache.org/POM/4.0.0 http://maven.apache.org/maven-v4_0_0.xsd">

    <modelVersion>4.0.0</modelVersion>

    <parent>
        <groupId>io.confluent</groupId>
        <artifactId>kafka-connect-storage-cloud</artifactId>
        <version>10.0.0-SNAPSHOT</version>
    </parent>

    <artifactId>kafka-connect-s3</artifactId>
    <packaging>jar</packaging>
    <name>kafka-connect-s3</name>

    <description>
        Kafka Connect cloud storage connector for Amazon Simple Storage Service (S3).
    </description>

    <properties>
        <aws.version>1.11.725</aws.version>
        <s3mock.version>0.2.5</s3mock.version>
        <apache.httpclient.version>4.5.9</apache.httpclient.version>
        <kafka.connect.maven.plugin.version>0.11.1</kafka.connect.maven.plugin.version>
        <parquet.tools.version>1.11.1</parquet.tools.version>
        <formatters.version>0.2.2</formatters.version>
        <confluent.connect.testcontainers.version>1.0.1</confluent.connect.testcontainers.version>
        <org.testcontainer.version>1.11.4</org.testcontainer.version>
    </properties>

    <dependencyManagement>
        <dependencies>
            <dependency>
                <groupId>com.amazonaws</groupId>
                <artifactId>aws-java-sdk-bom</artifactId>
                <version>${aws.version}</version>
                <type>pom</type>
                <scope>import</scope>
            </dependency>
            <dependency>
                <groupId>com.amazonaws</groupId>
                <artifactId>aws-java-sdk-sts</artifactId>
                <version>${aws.version}</version>
            </dependency>
        </dependencies>
    </dependencyManagement>

    <dependencies>
        <dependency>
            <groupId>com.amazonaws</groupId>
            <artifactId>aws-java-sdk-s3</artifactId>
        </dependency>
        <dependency>
            <groupId>com.amazonaws</groupId>
            <artifactId>aws-java-sdk-sts</artifactId>
        </dependency>
        <dependency>
            <groupId>org.apache.httpcomponents</groupId>
            <artifactId>httpclient</artifactId>
            <version>${apache.httpclient.version}</version>
        </dependency>
        <dependency>
            <groupId>io.findify</groupId>
            <artifactId>s3mock_2.12</artifactId>
            <version>${s3mock.version}</version>
            <scope>test</scope>
            <exclusions>
                <exclusion>
                    <groupId>org.scala-lang</groupId>
                    <artifactId>scala-library</artifactId>
                </exclusion>
            </exclusions>
        </dependency>
        <dependency>
            <groupId>org.apache.kafka</groupId>
            <artifactId>connect-runtime</artifactId>
            <version>${kafka.version}</version>
            <type>test-jar</type>
            <classifier>test</classifier>
            <scope>test</scope>
        </dependency>
        <dependency>
            <groupId>org.apache.kafka</groupId>
            <artifactId>kafka_2.12</artifactId>
            <version>${kafka.version}</version>
            <scope>test</scope>
        </dependency>
        <dependency>
            <groupId>org.apache.kafka</groupId>
            <artifactId>kafka_2.12</artifactId>
            <version>${kafka.version}</version>
            <type>test-jar</type>
            <classifier>test</classifier>
            <scope>test</scope>
        </dependency>
        <dependency>
            <groupId>org.apache.kafka</groupId>
            <artifactId>kafka-clients</artifactId>
            <version>${kafka.version}</version>
            <classifier>test</classifier>
            <type>test-jar</type>
            <scope>test</scope>
        </dependency>
        <dependency>
            <groupId>org.apache.parquet</groupId>
            <artifactId>parquet-tools</artifactId>
            <version>${parquet.tools.version}</version>
            <scope>test</scope>
        </dependency>
        <dependency>
<<<<<<< HEAD
            <groupId>org.scala-lang</groupId>
            <artifactId>scala-library</artifactId>
            <version>2.12.10</version>
            <scope>test</scope>
        </dependency>
        <dependency>
            <groupId>io.confluent.testcontainers</groupId>
            <artifactId>squid-proxy</artifactId>
            <version>${confluent.connect.testcontainers.version}</version>
            <scope>test</scope>
        </dependency>
        <dependency>
=======
>>>>>>> 3fd9b3a5
            <groupId>org.testcontainers</groupId>
            <artifactId>testcontainers</artifactId>
            <version>${org.testcontainer.version}</version>
        </dependency>
    </dependencies>

    <build>
        <plugins>
            <plugin>
                <groupId>io.confluent</groupId>
                <artifactId>kafka-connect-maven-plugin</artifactId>
                <version>${kafka.connect.maven.plugin.version}</version>
                <executions>
                    <execution>
                        <goals>
                            <goal>kafka-connect</goal>
                        </goals>
                        <configuration>
                            <title>Kafka Connect S3</title>
                            <sourceUrl>https://github.com/confluentinc/kafka-connect-storage-cloud</sourceUrl>
                            <documentationUrl>https://docs.confluent.io/${confluent.version}/connect/connect-storage-cloud/kafka-connect-s3/docs/index.html</documentationUrl>
                            <description>
                                The S3 connector, currently available as a sink, allows you to export data from Kafka topics to S3 objects in either Avro or JSON formats. In addition, for certain data layouts, S3 connector exports data by guaranteeing exactly-once delivery semantics to consumers of the S3 objects it produces.

                                Being a sink, the S3 connector periodically polls data from Kafka and in turn uploads it to S3. A partitioner is used to split the data of every Kafka partition into chunks. Each chunk of data is represented as an S3 object, whose key name encodes the topic, the Kafka partition and the start offset of this data chunk. If no partitioner is specified in the configuration, the default partitioner which preserves Kafka partitioning is used. The size of each data chunk is determined by the number of records written to S3 and by schema compatibility.
                            </description>
                            <logo>logos/s3.jpg</logo>

                            <supportProviderName>Confluent, Inc.</supportProviderName>
                            <supportSummary>Confluent supports the S3 sink connector alongside community members as part of its Confluent Platform offering.</supportSummary>
                            <supportUrl>https://docs.confluent.io/current/</supportUrl>
                            <supportLogo>logos/confluent.png</supportLogo>

                            <ownerUsername>confluentinc</ownerUsername>
                            <ownerType>organization</ownerType>
                            <ownerName>Confluent, Inc.</ownerName>
                            <ownerUrl>https://confluent.io/</ownerUrl>
                            <ownerLogo>logos/confluent.png</ownerLogo>

                            <componentTypes>
                                <componentType>sink</componentType>
                            </componentTypes>

                            <tags>
                                <tag>s3</tag>
                                <tag>aws</tag>
                            </tags>

                            <confluentControlCenterIntegration>true</confluentControlCenterIntegration>

                            <requirements>
                                <requirement>AWS S3 bucket with write permissions</requirement>
                            </requirements>
                        </configuration>
                    </execution>
                </executions>
            </plugin>
            <plugin>
                <groupId>org.apache.maven.plugins</groupId>
                <artifactId>maven-compiler-plugin</artifactId>
                <version>2.5.1</version>
                <inherited>true</inherited>
                <executions>
                    <execution>
                        <id>test-compile</id>
                        <phase>process-test-sources</phase>
                        <goals>
                            <goal>testCompile</goal>
                        </goals>
                        <configuration>
                            <source>1.8</source>
                            <target>1.8</target>
                        </configuration>
                    </execution>
                </executions>
            </plugin>
            <plugin>
                <artifactId>maven-assembly-plugin</artifactId>
                <configuration>
                    <descriptors>
                        <descriptor>src/assembly/development.xml</descriptor>
                        <descriptor>src/assembly/package.xml</descriptor>
                    </descriptors>
                    <attach>false</attach>
                </configuration>
                <executions>
                    <execution>
                        <id>make-assembly</id>
                        <phase>package</phase>
                        <goals>
                            <goal>single</goal>
                        </goals>
                    </execution>
                </executions>
            </plugin>
            <plugin>
                <groupId>org.apache.maven.plugins</groupId>
                <artifactId>maven-release-plugin</artifactId>
                <version>${maven.release.plugin.version}</version>
                <configuration>
                    <autoVersionSubmodules>true</autoVersionSubmodules>
                    <remoteTagging>false</remoteTagging>
                    <tagNameFormat>v@{project.version}</tagNameFormat>
                </configuration>
            </plugin>
        </plugins>

        <resources>
            <resource>
                <directory>src/main/resources</directory>
                <filtering>true</filtering>
            </resource>
        </resources>
    </build>

    <profiles>
        <profile>
            <id>standalone</id>
            <build>
                <plugins>
                    <plugin>
                        <artifactId>maven-assembly-plugin</artifactId>
                        <configuration>
                            <descriptors>
                                <descriptor>src/assembly/standalone.xml</descriptor>
                            </descriptors>
                        </configuration>
                    </plugin>
                </plugins>
            </build>
        </profile>
        <profile>
            <id>licenses-package</id>
            <activation>
                <activeByDefault>false</activeByDefault>
            </activation>
            <build>
                <plugins>
                    <plugin>
                        <groupId>org.codehaus.mojo</groupId>
                        <artifactId>exec-maven-plugin</artifactId>
                        <version>1.2.1</version>
                        <executions>
                            <execution>
                                <id>create-licenses</id>
                                <configuration>
                                    <mainClass>io.confluent.licenses.LicenseFinder</mainClass>
                                    <arguments>
                                        <!-- Note use of development instead of package so we pick up all dependencies. -->
                                        <argument>-i
                                            ${project.build.directory}/${project.build.finalName}-package/share/java/${project.name}
                                        </argument>
                                        <argument>-o ${project.basedir}/licenses</argument>
                                        <argument>-f</argument>
                                        <argument>-h
                                            ${project.build.directory}/${project.build.finalName}-package/share/doc/${project.name}/licenses.html
                                        </argument>
                                        <argument>-l
                                            ${project.build.directory}/${project.build.finalName}-package/share/doc/${project.name}/licenses
                                        </argument>
                                        <argument>-n
                                            ${project.build.directory}/${project.build.finalName}-package/share/doc/${project.name}/notices
                                        </argument>
                                        <argument>-t ${project.name}</argument>
                                        <argument>-x licenses-${licenses.version}.jar</argument>
                                    </arguments>
                                </configuration>
                                <phase>package</phase>
                                <goals>
                                    <goal>java</goal>
                                </goals>
                            </execution>
                        </executions>
                        <configuration>
                            <includeProjectDependencies>true</includeProjectDependencies>
                            <includePluginDependencies>true</includePluginDependencies>
                            <executableDependency>
                                <groupId>io.confluent</groupId>
                                <artifactId>licenses</artifactId>
                            </executableDependency>
                        </configuration>
                        <dependencies>
                            <dependency>
                                <groupId>io.confluent</groupId>
                                <artifactId>licenses</artifactId>
                                <version>${licenses.version}</version>
                            </dependency>
                        </dependencies>
                    </plugin>
                </plugins>
            </build>
        </profile>
        <profile>
            <id>licenses-source</id>
            <activation>
                <activeByDefault>false</activeByDefault>
            </activation>
            <build>
                <plugins>
                    <plugin>
                        <groupId>org.codehaus.mojo</groupId>
                        <artifactId>exec-maven-plugin</artifactId>
                        <version>1.2.1</version>
                        <executions>
                            <execution>
                                <id>create-licenses</id>
                                <configuration>
                                    <mainClass>io.confluent.licenses.LicenseFinder</mainClass>
                                    <arguments>
                                        <!-- Note use of development instead of package so we pick up all dependencies. -->
                                        <argument>-i
                                            ${project.build.directory}/${project.build.finalName}-development/share/java/${project.name}
                                        </argument>
                                        <argument>-o ${project.basedir}/licenses</argument>
                                        <argument>-f</argument>
                                        <argument>-h ${project.basedir}/licenses.html</argument>
                                        <argument>-l ${project.basedir}/licenses</argument>
                                        <argument>-n ${project.basedir}/notices</argument>
                                        <argument>-t ${project.name}</argument>
                                        <argument>-x licenses-${licenses.version}.jar</argument>
                                    </arguments>
                                </configuration>
                                <phase>package</phase>
                                <goals>
                                    <goal>java</goal>
                                </goals>
                            </execution>
                        </executions>
                        <configuration>
                            <includeProjectDependencies>true</includeProjectDependencies>
                            <includePluginDependencies>true</includePluginDependencies>
                            <executableDependency>
                                <groupId>io.confluent</groupId>
                                <artifactId>licenses</artifactId>
                            </executableDependency>
                        </configuration>
                        <dependencies>
                            <dependency>
                                <groupId>io.confluent</groupId>
                                <artifactId>licenses</artifactId>
                                <version>${licenses.version}</version>
                            </dependency>
                        </dependencies>
                    </plugin>
                    <plugin>
                        <artifactId>maven-clean-plugin</artifactId>
                        <version>3.0.0</version>
                        <configuration>
                            <filesets>
                                <fileset>
                                    <directory>.</directory>
                                    <includes>
                                        <include>licenses.html</include>
                                        <directory>licenses/*.*</directory>
                                        <directory>notices/*.*</directory>
                                    </includes>
                                </fileset>
                            </filesets>
                        </configuration>
                    </plugin>
                </plugins>
            </build>
        </profile>
    </profiles>
</project><|MERGE_RESOLUTION|>--- conflicted
+++ resolved
@@ -123,21 +123,12 @@
             <scope>test</scope>
         </dependency>
         <dependency>
-<<<<<<< HEAD
             <groupId>org.scala-lang</groupId>
             <artifactId>scala-library</artifactId>
             <version>2.12.10</version>
             <scope>test</scope>
         </dependency>
         <dependency>
-            <groupId>io.confluent.testcontainers</groupId>
-            <artifactId>squid-proxy</artifactId>
-            <version>${confluent.connect.testcontainers.version}</version>
-            <scope>test</scope>
-        </dependency>
-        <dependency>
-=======
->>>>>>> 3fd9b3a5
             <groupId>org.testcontainers</groupId>
             <artifactId>testcontainers</artifactId>
             <version>${org.testcontainer.version}</version>
