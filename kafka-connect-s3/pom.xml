<?xml version="1.0" encoding="UTF-8"?>

<!--
  ~ Copyright 2018 Confluent Inc.
  ~
  ~ Licensed under the Confluent Community License (the "License"); you may not use
  ~ this file except in compliance with the License.  You may obtain a copy of the
  ~ License at
  ~
  ~ http://www.confluent.io/confluent-community-license
  ~
  ~ Unless required by applicable law or agreed to in writing, software
  ~ distributed under the License is distributed on an "AS IS" BASIS, WITHOUT
  ~ WARRANTIES OF ANY KIND, either express or implied.  See the License for the
  ~ specific language governing permissions and limitations under the License.
  -->
<project xmlns="http://maven.apache.org/POM/4.0.0" xmlns:xsi="http://www.w3.org/2001/XMLSchema-instance" xsi:schemaLocation="http://maven.apache.org/POM/4.0.0 http://maven.apache.org/maven-v4_0_0.xsd">

    <modelVersion>4.0.0</modelVersion>

    <parent>
        <groupId>io.confluent</groupId>
        <artifactId>kafka-connect-storage-cloud</artifactId>
        <version>10.0.1-SNAPSHOT</version>
    </parent>

    <artifactId>kafka-connect-s3</artifactId>
    <packaging>jar</packaging>
    <name>kafka-connect-s3</name>

    <description>
        Kafka Connect cloud storage connector for Amazon Simple Storage Service (S3).
    </description>

    <properties>
        <aws.version>1.11.725</aws.version>
        <s3mock.version>0.2.5</s3mock.version>
        <kafka.connect.maven.plugin.version>0.11.1</kafka.connect.maven.plugin.version>
        <parquet.tools.version>1.11.1</parquet.tools.version>
        <formatters.version>0.2.2</formatters.version>
        <confluent.connect.testcontainers.version>1.0.1</confluent.connect.testcontainers.version>
        <org.testcontainer.version>1.15.0</org.testcontainer.version>
        <maven.failsafe.plugin.version>2.22.1</maven.failsafe.plugin.version>
        <skipIntegrationTests>false</skipIntegrationTests>
        <surefire-junit47.version>2.22.1</surefire-junit47.version>
    </properties>

    <dependencyManagement>
        <dependencies>
            <dependency>
                <groupId>com.amazonaws</groupId>
                <artifactId>aws-java-sdk-bom</artifactId>
                <version>${aws.version}</version>
                <type>pom</type>
                <scope>import</scope>
            </dependency>
            <dependency>
                <groupId>com.amazonaws</groupId>
                <artifactId>aws-java-sdk-sts</artifactId>
                <version>${aws.version}</version>
            </dependency>
        </dependencies>
    </dependencyManagement>

    <dependencies>
        <dependency>
            <groupId>com.amazonaws</groupId>
            <artifactId>aws-java-sdk-s3</artifactId>
        </dependency>
        <dependency>
            <groupId>com.amazonaws</groupId>
            <artifactId>aws-java-sdk-sts</artifactId>
        </dependency>
        <dependency>
            <groupId>org.apache.httpcomponents</groupId>
            <artifactId>httpclient</artifactId>
            <version>${httpclient.version}</version>
        </dependency>
        <dependency>
            <groupId>io.findify</groupId>
            <artifactId>s3mock_2.12</artifactId>
            <version>${s3mock.version}</version>
            <scope>test</scope>
            <exclusions>
                <exclusion>
                    <groupId>org.scala-lang</groupId>
                    <artifactId>scala-library</artifactId>
                </exclusion>
            </exclusions>
        </dependency>
        <dependency>
            <groupId>org.apache.kafka</groupId>
            <artifactId>connect-runtime</artifactId>
            <version>${kafka.version}</version>
            <type>test-jar</type>
            <classifier>test</classifier>
            <scope>test</scope>
        </dependency>
        <dependency>
            <groupId>org.apache.kafka</groupId>
            <artifactId>kafka_2.12</artifactId>
            <version>${kafka.version}</version>
            <scope>test</scope>
        </dependency>
        <dependency>
            <groupId>org.apache.kafka</groupId>
            <artifactId>kafka_2.12</artifactId>
            <version>${kafka.version}</version>
            <type>test-jar</type>
            <classifier>test</classifier>
            <scope>test</scope>
        </dependency>
        <dependency>
            <groupId>org.apache.kafka</groupId>
            <artifactId>kafka-clients</artifactId>
            <version>${kafka.version}</version>
            <classifier>test</classifier>
            <type>test-jar</type>
            <scope>test</scope>
        </dependency>
        <dependency>
            <groupId>org.apache.parquet</groupId>
            <artifactId>parquet-tools</artifactId>
            <version>${parquet.tools.version}</version>
            <scope>test</scope>
        </dependency>
        <dependency>
            <groupId>org.scala-lang</groupId>
            <artifactId>scala-library</artifactId>
            <version>2.12.10</version>
            <scope>test</scope>
        </dependency>
        <dependency>
            <groupId>org.testcontainers</groupId>
            <artifactId>testcontainers</artifactId>
            <version>${org.testcontainer.version}</version>
            <scope>test</scope>
        </dependency>
    </dependencies>

    <build>
        <plugins>
            <plugin>
                <groupId>io.confluent</groupId>
                <artifactId>kafka-connect-maven-plugin</artifactId>
                <version>${kafka.connect.maven.plugin.version}</version>
                <executions>
                    <execution>
                        <goals>
                            <goal>kafka-connect</goal>
                        </goals>
                        <configuration>
                            <title>Kafka Connect S3</title>
                            <sourceUrl>https://github.com/confluentinc/kafka-connect-storage-cloud</sourceUrl>
                            <documentationUrl>https://docs.confluent.io/kafka-connect-s3-sink/current/index.html</documentationUrl>
                            <description>
                                The S3 connector, currently available as a sink, allows you to export data from Kafka topics to S3 objects in either Avro or JSON formats. In addition, for certain data layouts, S3 connector exports data by guaranteeing exactly-once delivery semantics to consumers of the S3 objects it produces.

                                Being a sink, the S3 connector periodically polls data from Kafka and in turn uploads it to S3. A partitioner is used to split the data of every Kafka partition into chunks. Each chunk of data is represented as an S3 object, whose key name encodes the topic, the Kafka partition and the start offset of this data chunk. If no partitioner is specified in the configuration, the default partitioner which preserves Kafka partitioning is used. The size of each data chunk is determined by the number of records written to S3 and by schema compatibility.
                            </description>
                            <logo>logos/s3.jpg</logo>

                            <supportProviderName>Confluent, Inc.</supportProviderName>
                            <supportSummary>Confluent supports the S3 sink connector alongside community members as part of its Confluent Platform offering.</supportSummary>
                            <supportUrl>https://docs.confluent.io/current/</supportUrl>
                            <supportLogo>logos/confluent.png</supportLogo>

                            <ownerUsername>confluentinc</ownerUsername>
                            <ownerType>organization</ownerType>
                            <ownerName>Confluent, Inc.</ownerName>
                            <ownerUrl>https://confluent.io/</ownerUrl>
                            <ownerLogo>logos/confluent.png</ownerLogo>

                            <componentTypes>
                                <componentType>sink</componentType>
                            </componentTypes>

                            <tags>
                                <tag>s3</tag>
                                <tag>aws</tag>
                            </tags>

                            <confluentControlCenterIntegration>true</confluentControlCenterIntegration>

                            <requirements>
                                <requirement>AWS S3 bucket with write permissions</requirement>
                            </requirements>
                        </configuration>
                    </execution>
                </executions>
            </plugin>
            <plugin>
                <groupId>org.apache.maven.plugins</groupId>
                <artifactId>maven-compiler-plugin</artifactId>
                <version>2.5.1</version>
                <inherited>true</inherited>
                <executions>
                    <execution>
                        <id>test-compile</id>
                        <phase>process-test-sources</phase>
                        <goals>
                            <goal>testCompile</goal>
                        </goals>
                        <configuration>
                            <source>1.8</source>
                            <target>1.8</target>
                        </configuration>
                    </execution>
                </executions>
            </plugin>
            <plugin>
                <artifactId>maven-assembly-plugin</artifactId>
                <configuration>
                    <descriptors>
                        <descriptor>src/assembly/development.xml</descriptor>
                        <descriptor>src/assembly/package.xml</descriptor>
                    </descriptors>
                    <attach>false</attach>
                </configuration>
                <executions>
                    <execution>
                        <id>make-assembly</id>
                        <phase>package</phase>
                        <goals>
                            <goal>single</goal>
                        </goals>
                    </execution>
                </executions>
            </plugin>
            <plugin>
                <groupId>org.apache.maven.plugins</groupId>
                <artifactId>maven-release-plugin</artifactId>
                <version>${maven.release.plugin.version}</version>
                <configuration>
                    <autoVersionSubmodules>true</autoVersionSubmodules>
                    <remoteTagging>false</remoteTagging>
                    <tagNameFormat>v@{project.version}</tagNameFormat>
                </configuration>
            </plugin>
<<<<<<< HEAD
=======
            <plugin>
                  <groupId>org.apache.maven.plugins</groupId>
                  <artifactId>maven-surefire-plugin</artifactId>
                  <configuration>
                      <!-- Skip the Integration tests as part of surefire run -->
                      <excludedGroups>org.apache.kafka.test.IntegrationTest</excludedGroups>
                  </configuration>
            </plugin>
            <plugin>
                    <artifactId>maven-failsafe-plugin</artifactId>
                    <version>${maven.failsafe.plugin.version}</version>
                    <dependencies>
                        <dependency>
                            <groupId>org.apache.maven.surefire</groupId>
                            <artifactId>surefire-junit47</artifactId>
                            <version>${surefire-junit47.version}</version>
                        </dependency>
                    </dependencies>
                    <configuration>
                      <skip>${skipIntegrationTests}</skip>
                      <groups>org.apache.kafka.test.IntegrationTest</groups>
                    </configuration>
                    <executions>
                      <execution>
                        <goals>
                            <goal>integration-test</goal>
                        </goals>
                      </execution>
                    </executions>
            </plugin>
>>>>>>> cee7b8e6
        </plugins>

        <resources>
            <resource>
                <directory>src/main/resources</directory>
                <filtering>true</filtering>
            </resource>
        </resources>
    </build>

    <profiles>
        <profile>
            <id>standalone</id>
            <build>
                <plugins>
                    <plugin>
                        <artifactId>maven-assembly-plugin</artifactId>
                        <configuration>
                            <descriptors>
                                <descriptor>src/assembly/standalone.xml</descriptor>
                            </descriptors>
                        </configuration>
                    </plugin>
                </plugins>
            </build>
        </profile>
        <profile>
            <id>licenses-package</id>
            <activation>
                <activeByDefault>false</activeByDefault>
            </activation>
            <build>
                <plugins>
                    <plugin>
                        <groupId>org.codehaus.mojo</groupId>
                        <artifactId>exec-maven-plugin</artifactId>
                        <version>1.2.1</version>
                        <executions>
                            <execution>
                                <id>create-licenses</id>
                                <configuration>
                                    <mainClass>io.confluent.licenses.LicenseFinder</mainClass>
                                    <arguments>
                                        <!-- Note use of development instead of package so we pick up all dependencies. -->
                                        <argument>-i
                                            ${project.build.directory}/${project.build.finalName}-package/share/java/${project.name}
                                        </argument>
                                        <argument>-o ${project.basedir}/licenses</argument>
                                        <argument>-f</argument>
                                        <argument>-h
                                            ${project.build.directory}/${project.build.finalName}-package/share/doc/${project.name}/licenses.html
                                        </argument>
                                        <argument>-l
                                            ${project.build.directory}/${project.build.finalName}-package/share/doc/${project.name}/licenses
                                        </argument>
                                        <argument>-n
                                            ${project.build.directory}/${project.build.finalName}-package/share/doc/${project.name}/notices
                                        </argument>
                                        <argument>-t ${project.name}</argument>
                                        <argument>-x licenses-${licenses.version}.jar</argument>
                                    </arguments>
                                </configuration>
                                <phase>package</phase>
                                <goals>
                                    <goal>java</goal>
                                </goals>
                            </execution>
                        </executions>
                        <configuration>
                            <includeProjectDependencies>true</includeProjectDependencies>
                            <includePluginDependencies>true</includePluginDependencies>
                            <executableDependency>
                                <groupId>io.confluent</groupId>
                                <artifactId>licenses</artifactId>
                            </executableDependency>
                        </configuration>
                        <dependencies>
                            <dependency>
                                <groupId>io.confluent</groupId>
                                <artifactId>licenses</artifactId>
                                <version>${licenses.version}</version>
                            </dependency>
                        </dependencies>
                    </plugin>
                </plugins>
            </build>
        </profile>
        <profile>
            <id>licenses-source</id>
            <activation>
                <activeByDefault>false</activeByDefault>
            </activation>
            <build>
                <plugins>
                    <plugin>
                        <groupId>org.codehaus.mojo</groupId>
                        <artifactId>exec-maven-plugin</artifactId>
                        <version>1.2.1</version>
                        <executions>
                            <execution>
                                <id>create-licenses</id>
                                <configuration>
                                    <mainClass>io.confluent.licenses.LicenseFinder</mainClass>
                                    <arguments>
                                        <!-- Note use of development instead of package so we pick up all dependencies. -->
                                        <argument>-i
                                            ${project.build.directory}/${project.build.finalName}-development/share/java/${project.name}
                                        </argument>
                                        <argument>-o ${project.basedir}/licenses</argument>
                                        <argument>-f</argument>
                                        <argument>-h ${project.basedir}/licenses.html</argument>
                                        <argument>-l ${project.basedir}/licenses</argument>
                                        <argument>-n ${project.basedir}/notices</argument>
                                        <argument>-t ${project.name}</argument>
                                        <argument>-x licenses-${licenses.version}.jar</argument>
                                    </arguments>
                                </configuration>
                                <phase>package</phase>
                                <goals>
                                    <goal>java</goal>
                                </goals>
                            </execution>
                        </executions>
                        <configuration>
                            <includeProjectDependencies>true</includeProjectDependencies>
                            <includePluginDependencies>true</includePluginDependencies>
                            <executableDependency>
                                <groupId>io.confluent</groupId>
                                <artifactId>licenses</artifactId>
                            </executableDependency>
                        </configuration>
                        <dependencies>
                            <dependency>
                                <groupId>io.confluent</groupId>
                                <artifactId>licenses</artifactId>
                                <version>${licenses.version}</version>
                            </dependency>
                        </dependencies>
                    </plugin>
                    <plugin>
                        <artifactId>maven-clean-plugin</artifactId>
                        <version>3.0.0</version>
                        <configuration>
                            <filesets>
                                <fileset>
                                    <directory>.</directory>
                                    <includes>
                                        <include>licenses.html</include>
                                        <directory>licenses/*.*</directory>
                                        <directory>notices/*.*</directory>
                                    </includes>
                                </fileset>
                            </filesets>
                        </configuration>
                    </plugin>
                </plugins>
            </build>
        </profile>
        <profile>
            <id>jenkins</id>
            <properties>
                <skipIntegrationTests>false</skipIntegrationTests>
            </properties>
        </profile>
    </profiles>
</project><|MERGE_RESOLUTION|>--- conflicted
+++ resolved
@@ -237,8 +237,6 @@
                     <tagNameFormat>v@{project.version}</tagNameFormat>
                 </configuration>
             </plugin>
-<<<<<<< HEAD
-=======
             <plugin>
                   <groupId>org.apache.maven.plugins</groupId>
                   <artifactId>maven-surefire-plugin</artifactId>
@@ -269,7 +267,6 @@
                       </execution>
                     </executions>
             </plugin>
->>>>>>> cee7b8e6
         </plugins>
 
         <resources>
