<?xml version="1.0" encoding="UTF-8"?>

<!--
  ~ Copyright 2017 Confluent Inc.
  ~
  ~ Licensed under the Apache License, Version 2.0 (the "License");
  ~ you may not use this file except in compliance with the License.
  ~ You may obtain a copy of the License at
  ~
  ~ http://www.apache.org/licenses/LICENSE-2.0
  ~
  ~ Unless required by applicable law or agreed to in writing, software
  ~ distributed under the License is distributed on an "AS IS" BASIS,
  ~ WITHOUT WARRANTIES OR CONDITIONS OF ANY KIND, either express or implied.
  ~ See the License for the specific language governing permissions and
  ~ limitations under the License.
  -->
<project xmlns="http://maven.apache.org/POM/4.0.0"
         xmlns:xsi="http://www.w3.org/2001/XMLSchema-instance"
         xsi:schemaLocation="http://maven.apache.org/POM/4.0.0 http://maven.apache.org/maven-v4_0_0.xsd">

    <modelVersion>4.0.0</modelVersion>

    <parent>
        <groupId>io.confluent</groupId>
        <artifactId>kafka-connect-storage-cloud</artifactId>
        <version>5.1.0-SNAPSHOT</version>
    </parent>

    <artifactId>kafka-connect-s3</artifactId>
    <packaging>jar</packaging>
    <name>kafka-connect-s3</name>

    <description>
        Kafka Connect cloud storage connector for Amazon Simple Storage Service (S3).
    </description>

    <properties>
        <aws.version>1.11.86</aws.version>
        <s3mock.version>0.1.5</s3mock.version>
        <kafka.connect.maven.plugin.version>0.11.1</kafka.connect.maven.plugin.version>
    </properties>

    <repositories>
        <repository>
            <id>findify</id>
            <url>https://dl.bintray.com/findify/maven/</url>
        </repository>
    </repositories>

    <dependencyManagement>
        <dependencies>
            <dependency>
                <groupId>com.amazonaws</groupId>
                <artifactId>aws-java-sdk-bom</artifactId>
                <version>${aws.version}</version>
                <type>pom</type>
                <scope>import</scope>
            </dependency>
        </dependencies>
    </dependencyManagement>

    <dependencies>
        <dependency>
            <groupId>com.amazonaws</groupId>
            <artifactId>aws-java-sdk-s3</artifactId>
        </dependency>
        <dependency>
            <groupId>io.findify</groupId>
            <artifactId>s3mock_2.11</artifactId>
            <version>${s3mock.version}</version>
            <scope>test</scope>
        </dependency>
    </dependencies>

    <build>
        <plugins>
            <plugin>
                <groupId>io.confluent</groupId>
                <artifactId>kafka-connect-maven-plugin</artifactId>
<<<<<<< HEAD
                <version>0.11.1</version>
=======
                <version>${kafka.connect.maven.plugin.version}</version>
>>>>>>> bb8a8f1f
                <executions>
                    <execution>
                        <goals>
                            <goal>kafka-connect</goal>
                        </goals>
                        <configuration>
                            <title>Kafka Connect S3</title>
                            <sourceUrl>https://github.com/confluentinc/kafka-connect-storage-cloud</sourceUrl>
                            <documentationUrl>https://docs.confluent.io/${project.version}/connect/connect-storage-cloud/kafka-connect-s3/docs/index.html</documentationUrl>
                            <description>
                                The S3 connector, currently available as a sink, allows you to export data from Kafka topics to S3 objects in either Avro or JSON formats. In addition, for certain data layouts, S3 connector exports data by guaranteeing exactly-once delivery semantics to consumers of the S3 objects it produces.

                                Being a sink, the S3 connector periodically polls data from Kafka and in turn uploads it to S3. A partitioner is used to split the data of every Kafka partition into chunks. Each chunk of data is represented as an S3 object, whose key name encodes the topic, the Kafka partition and the start offset of this data chunk. If no partitioner is specified in the configuration, the default partitioner which preserves Kafka partitioning is used. The size of each data chunk is determined by the number of records written to S3 and by schema compatibility.
                            </description>
                            <logo>logos/s3.jpg</logo>

                            <supportProviderName>Confluent, Inc.</supportProviderName>
                            <supportSummary>Confluent supports the S3 sink connector alongside community members as part of its Confluent Platform open source offering.</supportSummary>
                            <supportUrl>https://docs.confluent.io/current/</supportUrl>

                            <ownerUsername>confluentinc</ownerUsername>
                            <ownerType>organization</ownerType>
                            <ownerName>Confluent, Inc.</ownerName>
                            <ownerUrl>https://confluent.io/</ownerUrl>

                            <dockerNamespace>confluentinc</dockerNamespace>
                            <dockerName>cp-kafka-connect</dockerName>
                            <dockerTag>${project.version}</dockerTag>

                            <componentTypes>
                                <componentType>sink</componentType>
                            </componentTypes>

                            <tags>
                                <tag>s3</tag>
                                <tag>aws</tag>
                            </tags>

                            <confluentControlCenterIntegration>true</confluentControlCenterIntegration>

                            <requirements>
                                <requirement>AWS S3 bucket with write permissions</requirement>
                            </requirements>
                        </configuration>
                    </execution>
                </executions>
            </plugin>
            <plugin>
                <groupId>org.apache.maven.plugins</groupId>
                <artifactId>maven-compiler-plugin</artifactId>
                <version>2.5.1</version>
                <inherited>true</inherited>
                <executions>
                    <execution>
                        <id>test-compile</id>
                        <phase>process-test-sources</phase>
                        <goals>
                            <goal>testCompile</goal>
                        </goals>
                        <configuration>
                            <source>1.7</source>
                            <target>1.8</target>
                        </configuration>
                    </execution>
                </executions>
            </plugin>
            <plugin>
                <artifactId>maven-assembly-plugin</artifactId>
                <configuration>
                    <descriptors>
                        <descriptor>src/assembly/development.xml</descriptor>
                        <descriptor>src/assembly/package.xml</descriptor>
                    </descriptors>
                    <attach>false</attach>
                </configuration>
                <executions>
                    <execution>
                        <id>make-assembly</id>
                        <phase>package</phase>
                        <goals>
                            <goal>single</goal>
                        </goals>
                    </execution>
                </executions>
            </plugin>
        </plugins>

        <resources>
            <resource>
                <directory>src/main/resources</directory>
                <filtering>true</filtering>
            </resource>
        </resources>
    </build>

    <profiles>
        <profile>
            <id>standalone</id>
            <build>
                <plugins>
                    <plugin>
                        <artifactId>maven-assembly-plugin</artifactId>
                        <configuration>
                            <descriptors>
                                <descriptor>src/assembly/standalone.xml</descriptor>
                            </descriptors>
                        </configuration>
                    </plugin>
                </plugins>
            </build>
        </profile>
        <profile>
            <id>licenses-package</id>
            <activation>
                <activeByDefault>false</activeByDefault>
            </activation>
            <build>
                <plugins>
                    <plugin>
                        <groupId>org.codehaus.mojo</groupId>
                        <artifactId>exec-maven-plugin</artifactId>
                        <version>1.2.1</version>
                        <executions>
                            <execution>
                                <id>create-licenses</id>
                                <configuration>
                                    <mainClass>io.confluent.licenses.LicenseFinder</mainClass>
                                    <arguments>
                                        <!-- Note use of development instead of package so we pick up all dependencies. -->
                                        <argument>-i
                                            ${project.build.directory}/${project.build.finalName}-package/share/java/${project.name}
                                        </argument>
                                        <argument>-o ${project.basedir}/licenses</argument>
                                        <argument>-f</argument>
                                        <argument>-h
                                            ${project.build.directory}/${project.build.finalName}-package/share/doc/${project.name}/licenses.html
                                        </argument>
                                        <argument>-l
                                            ${project.build.directory}/${project.build.finalName}-package/share/doc/${project.name}/licenses
                                        </argument>
                                        <argument>-n
                                            ${project.build.directory}/${project.build.finalName}-package/share/doc/${project.name}/notices
                                        </argument>
                                        <argument>-t ${project.name}</argument>
                                        <argument>-x licenses-${licenses.version}.jar</argument>
                                    </arguments>
                                </configuration>
                                <phase>package</phase>
                                <goals>
                                    <goal>java</goal>
                                </goals>
                            </execution>
                        </executions>
                        <configuration>
                            <includeProjectDependencies>true</includeProjectDependencies>
                            <includePluginDependencies>true</includePluginDependencies>
                            <executableDependency>
                                <groupId>io.confluent</groupId>
                                <artifactId>licenses</artifactId>
                            </executableDependency>
                        </configuration>
                        <dependencies>
                            <dependency>
                                <groupId>io.confluent</groupId>
                                <artifactId>licenses</artifactId>
                                <version>${licenses.version}</version>
                            </dependency>
                        </dependencies>
                    </plugin>
                </plugins>
            </build>
        </profile>
        <profile>
            <id>licenses-source</id>
            <activation>
                <activeByDefault>false</activeByDefault>
            </activation>
            <build>
                <plugins>
                    <plugin>
                        <groupId>org.codehaus.mojo</groupId>
                        <artifactId>exec-maven-plugin</artifactId>
                        <version>1.2.1</version>
                        <executions>
                            <execution>
                                <id>create-licenses</id>
                                <configuration>
                                    <mainClass>io.confluent.licenses.LicenseFinder</mainClass>
                                    <arguments>
                                        <!-- Note use of development instead of package so we pick up all dependencies. -->
                                        <argument>-i
                                            ${project.build.directory}/${project.build.finalName}-development/share/java/${project.name}
                                        </argument>
                                        <argument>-o ${project.basedir}/licenses</argument>
                                        <argument>-f</argument>
                                        <argument>-h ${project.basedir}/licenses.html</argument>
                                        <argument>-l ${project.basedir}/licenses</argument>
                                        <argument>-n ${project.basedir}/notices</argument>
                                        <argument>-t ${project.name}</argument>
                                        <argument>-x licenses-${licenses.version}.jar</argument>
                                    </arguments>
                                </configuration>
                                <phase>package</phase>
                                <goals>
                                    <goal>java</goal>
                                </goals>
                            </execution>
                        </executions>
                        <configuration>
                            <includeProjectDependencies>true</includeProjectDependencies>
                            <includePluginDependencies>true</includePluginDependencies>
                            <executableDependency>
                                <groupId>io.confluent</groupId>
                                <artifactId>licenses</artifactId>
                            </executableDependency>
                        </configuration>
                        <dependencies>
                            <dependency>
                                <groupId>io.confluent</groupId>
                                <artifactId>licenses</artifactId>
                                <version>${licenses.version}</version>
                            </dependency>
                        </dependencies>
                    </plugin>
                    <plugin>
                        <artifactId>maven-clean-plugin</artifactId>
                        <version>3.0.0</version>
                        <configuration>
                            <filesets>
                                <fileset>
                                    <directory>.</directory>
                                    <includes>
                                        <include>licenses.html</include>
                                        <directory>licenses/*.*</directory>
                                        <directory>notices/*.*</directory>
                                    </includes>
                                </fileset>
                            </filesets>
                        </configuration>
                    </plugin>
                </plugins>
            </build>
        </profile>
    </profiles>
</project><|MERGE_RESOLUTION|>--- conflicted
+++ resolved
@@ -78,11 +78,7 @@
             <plugin>
                 <groupId>io.confluent</groupId>
                 <artifactId>kafka-connect-maven-plugin</artifactId>
-<<<<<<< HEAD
-                <version>0.11.1</version>
-=======
                 <version>${kafka.connect.maven.plugin.version}</version>
->>>>>>> bb8a8f1f
                 <executions>
                     <execution>
                         <goals>
