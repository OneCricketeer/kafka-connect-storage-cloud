--- conflicted
+++ resolved
@@ -150,11 +150,7 @@
                         <configuration>
                             <title>Kafka Connect S3</title>
                             <sourceUrl>https://github.com/confluentinc/kafka-connect-storage-cloud</sourceUrl>
-<<<<<<< HEAD
-                            <documentationUrl>https://docs.confluent.io/${confluent.version}/connect/connect-storage-cloud/kafka-connect-s3/docs/index.html</documentationUrl>
-=======
                             <documentationUrl>https://docs.confluent.io/kafka-connect-s3-sink/current/index.html</documentationUrl>
->>>>>>> 657a859d
                             <description>
                                 The S3 connector, currently available as a sink, allows you to export data from Kafka topics to S3 objects in either Avro or JSON formats. In addition, for certain data layouts, S3 connector exports data by guaranteeing exactly-once delivery semantics to consumers of the S3 objects it produces.
 
