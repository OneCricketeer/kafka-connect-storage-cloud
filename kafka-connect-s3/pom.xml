<?xml version="1.0" encoding="UTF-8"?>

<!--
  ~ Copyright 2018 Confluent Inc.
  ~
  ~ Licensed under the Confluent Community License (the "License"); you may not use
  ~ this file except in compliance with the License.  You may obtain a copy of the
  ~ License at
  ~
  ~ http://www.confluent.io/confluent-community-license
  ~
  ~ Unless required by applicable law or agreed to in writing, software
  ~ distributed under the License is distributed on an "AS IS" BASIS, WITHOUT
  ~ WARRANTIES OF ANY KIND, either express or implied.  See the License for the
  ~ specific language governing permissions and limitations under the License.
  -->
<project xmlns="http://maven.apache.org/POM/4.0.0"
         xmlns:xsi="http://www.w3.org/2001/XMLSchema-instance"
         xsi:schemaLocation="http://maven.apache.org/POM/4.0.0 http://maven.apache.org/maven-v4_0_0.xsd">

    <modelVersion>4.0.0</modelVersion>

    <parent>
        <groupId>io.confluent</groupId>
        <artifactId>kafka-connect-storage-cloud</artifactId>
        <version>5.2.5-SNAPSHOT</version>
    </parent>

    <artifactId>kafka-connect-s3</artifactId>
    <packaging>jar</packaging>
    <name>kafka-connect-s3</name>

    <description>
        Kafka Connect cloud storage connector for Amazon Simple Storage Service (S3).
    </description>

    <properties>
        <aws.version>1.11.725</aws.version>
<<<<<<< HEAD
        <s3mock.version>0.2.5</s3mock.version>
        <apache.httpclient.version>4.5.9</apache.httpclient.version>
=======
        <s3mock.version>0.1.5</s3mock.version>
>>>>>>> d1703631
        <kafka.connect.maven.plugin.version>0.11.1</kafka.connect.maven.plugin.version>
    </properties>

    <dependencyManagement>
        <dependencies>
            <dependency>
                <groupId>com.amazonaws</groupId>
                <artifactId>aws-java-sdk-bom</artifactId>
                <version>${aws.version}</version>
                <type>pom</type>
                <scope>import</scope>
            </dependency>
            <dependency>
                <groupId>com.amazonaws</groupId>
                <artifactId>aws-java-sdk-sts</artifactId>
                <version>${aws.version}</version>
            </dependency>
        </dependencies>
    </dependencyManagement>

    <dependencies>
        <dependency>
            <groupId>com.amazonaws</groupId>
            <artifactId>aws-java-sdk-s3</artifactId>
        </dependency>
        <dependency>
            <groupId>com.amazonaws</groupId>
            <artifactId>aws-java-sdk-sts</artifactId>
        </dependency>
        <dependency>
            <groupId>org.apache.httpcomponents</groupId>
            <artifactId>httpclient</artifactId>
            <version>${httpclient.version}</version>
        </dependency>
        <dependency>
            <groupId>io.findify</groupId>
            <artifactId>s3mock_2.12</artifactId>
            <version>${s3mock.version}</version>
            <scope>test</scope>
        </dependency>
    </dependencies>

    <build>
        <plugins>
            <plugin>
                <groupId>io.confluent</groupId>
                <artifactId>kafka-connect-maven-plugin</artifactId>
                <version>${kafka.connect.maven.plugin.version}</version>
                <executions>
                    <execution>
                        <goals>
                            <goal>kafka-connect</goal>
                        </goals>
                        <configuration>
                            <title>Kafka Connect S3</title>
                            <sourceUrl>https://github.com/confluentinc/kafka-connect-storage-cloud</sourceUrl>
                            <documentationUrl>https://docs.confluent.io/kafka-connect-s3-sink/current/index.html</documentationUrl>
                            <description>
                                The S3 connector, currently available as a sink, allows you to export data from Kafka topics to S3 objects in either Avro or JSON formats. In addition, for certain data layouts, S3 connector exports data by guaranteeing exactly-once delivery semantics to consumers of the S3 objects it produces.

                                Being a sink, the S3 connector periodically polls data from Kafka and in turn uploads it to S3. A partitioner is used to split the data of every Kafka partition into chunks. Each chunk of data is represented as an S3 object, whose key name encodes the topic, the Kafka partition and the start offset of this data chunk. If no partitioner is specified in the configuration, the default partitioner which preserves Kafka partitioning is used. The size of each data chunk is determined by the number of records written to S3 and by schema compatibility.
                            </description>
                            <logo>logos/s3.jpg</logo>

                            <supportProviderName>Confluent, Inc.</supportProviderName>
                            <supportSummary>Confluent supports the S3 sink connector alongside community members as part of its Confluent Platform offering.</supportSummary>
                            <supportUrl>https://docs.confluent.io/current/</supportUrl>
                            <supportLogo>logos/confluent.png</supportLogo>

                            <ownerUsername>confluentinc</ownerUsername>
                            <ownerType>organization</ownerType>
                            <ownerName>Confluent, Inc.</ownerName>
                            <ownerUrl>https://confluent.io/</ownerUrl>
                            <ownerLogo>logos/confluent.png</ownerLogo>

                            <dockerNamespace>confluentinc</dockerNamespace>
                            <dockerName>cp-kafka-connect</dockerName>
                            <dockerTag>${project.version}</dockerTag>

                            <componentTypes>
                                <componentType>sink</componentType>
                            </componentTypes>

                            <tags>
                                <tag>s3</tag>
                                <tag>aws</tag>
                            </tags>

                            <confluentControlCenterIntegration>true</confluentControlCenterIntegration>

                            <requirements>
                                <requirement>AWS S3 bucket with write permissions</requirement>
                            </requirements>
                        </configuration>
                    </execution>
                </executions>
            </plugin>
            <plugin>
                <groupId>org.apache.maven.plugins</groupId>
                <artifactId>maven-compiler-plugin</artifactId>
                <version>2.5.1</version>
                <inherited>true</inherited>
                <executions>
                    <execution>
                        <id>test-compile</id>
                        <phase>process-test-sources</phase>
                        <goals>
                            <goal>testCompile</goal>
                        </goals>
                        <configuration>
                            <source>1.8</source>
                            <target>1.8</target>
                        </configuration>
                    </execution>
                </executions>
            </plugin>
            <plugin>
                <artifactId>maven-assembly-plugin</artifactId>
                <configuration>
                    <descriptors>
                        <descriptor>src/assembly/development.xml</descriptor>
                        <descriptor>src/assembly/package.xml</descriptor>
                    </descriptors>
                    <attach>false</attach>
                </configuration>
                <executions>
                    <execution>
                        <id>make-assembly</id>
                        <phase>package</phase>
                        <goals>
                            <goal>single</goal>
                        </goals>
                    </execution>
                </executions>
            </plugin>
        </plugins>

        <resources>
            <resource>
                <directory>src/main/resources</directory>
                <filtering>true</filtering>
            </resource>
        </resources>
    </build>

    <profiles>
        <profile>
            <id>standalone</id>
            <build>
                <plugins>
                    <plugin>
                        <artifactId>maven-assembly-plugin</artifactId>
                        <configuration>
                            <descriptors>
                                <descriptor>src/assembly/standalone.xml</descriptor>
                            </descriptors>
                        </configuration>
                    </plugin>
                </plugins>
            </build>
        </profile>
        <profile>
            <id>licenses-package</id>
            <activation>
                <activeByDefault>false</activeByDefault>
            </activation>
            <build>
                <plugins>
                    <plugin>
                        <groupId>org.codehaus.mojo</groupId>
                        <artifactId>exec-maven-plugin</artifactId>
                        <version>1.2.1</version>
                        <executions>
                            <execution>
                                <id>create-licenses</id>
                                <configuration>
                                    <mainClass>io.confluent.licenses.LicenseFinder</mainClass>
                                    <arguments>
                                        <!-- Note use of development instead of package so we pick up all dependencies. -->
                                        <argument>-i
                                            ${project.build.directory}/${project.build.finalName}-package/share/java/${project.name}
                                        </argument>
                                        <argument>-o ${project.basedir}/licenses</argument>
                                        <argument>-f</argument>
                                        <argument>-h
                                            ${project.build.directory}/${project.build.finalName}-package/share/doc/${project.name}/licenses.html
                                        </argument>
                                        <argument>-l
                                            ${project.build.directory}/${project.build.finalName}-package/share/doc/${project.name}/licenses
                                        </argument>
                                        <argument>-n
                                            ${project.build.directory}/${project.build.finalName}-package/share/doc/${project.name}/notices
                                        </argument>
                                        <argument>-t ${project.name}</argument>
                                        <argument>-x licenses-${licenses.version}.jar</argument>
                                    </arguments>
                                </configuration>
                                <phase>package</phase>
                                <goals>
                                    <goal>java</goal>
                                </goals>
                            </execution>
                        </executions>
                        <configuration>
                            <includeProjectDependencies>true</includeProjectDependencies>
                            <includePluginDependencies>true</includePluginDependencies>
                            <executableDependency>
                                <groupId>io.confluent</groupId>
                                <artifactId>licenses</artifactId>
                            </executableDependency>
                        </configuration>
                        <dependencies>
                            <dependency>
                                <groupId>io.confluent</groupId>
                                <artifactId>licenses</artifactId>
                                <version>${licenses.version}</version>
                            </dependency>
                        </dependencies>
                    </plugin>
                </plugins>
            </build>
        </profile>
        <profile>
            <id>licenses-source</id>
            <activation>
                <activeByDefault>false</activeByDefault>
            </activation>
            <build>
                <plugins>
                    <plugin>
                        <groupId>org.codehaus.mojo</groupId>
                        <artifactId>exec-maven-plugin</artifactId>
                        <version>1.2.1</version>
                        <executions>
                            <execution>
                                <id>create-licenses</id>
                                <configuration>
                                    <mainClass>io.confluent.licenses.LicenseFinder</mainClass>
                                    <arguments>
                                        <!-- Note use of development instead of package so we pick up all dependencies. -->
                                        <argument>-i
                                            ${project.build.directory}/${project.build.finalName}-development/share/java/${project.name}
                                        </argument>
                                        <argument>-o ${project.basedir}/licenses</argument>
                                        <argument>-f</argument>
                                        <argument>-h ${project.basedir}/licenses.html</argument>
                                        <argument>-l ${project.basedir}/licenses</argument>
                                        <argument>-n ${project.basedir}/notices</argument>
                                        <argument>-t ${project.name}</argument>
                                        <argument>-x licenses-${licenses.version}.jar</argument>
                                    </arguments>
                                </configuration>
                                <phase>package</phase>
                                <goals>
                                    <goal>java</goal>
                                </goals>
                            </execution>
                        </executions>
                        <configuration>
                            <includeProjectDependencies>true</includeProjectDependencies>
                            <includePluginDependencies>true</includePluginDependencies>
                            <executableDependency>
                                <groupId>io.confluent</groupId>
                                <artifactId>licenses</artifactId>
                            </executableDependency>
                        </configuration>
                        <dependencies>
                            <dependency>
                                <groupId>io.confluent</groupId>
                                <artifactId>licenses</artifactId>
                                <version>${licenses.version}</version>
                            </dependency>
                        </dependencies>
                    </plugin>
                    <plugin>
                        <artifactId>maven-clean-plugin</artifactId>
                        <version>3.0.0</version>
                        <configuration>
                            <filesets>
                                <fileset>
                                    <directory>.</directory>
                                    <includes>
                                        <include>licenses.html</include>
                                        <directory>licenses/*.*</directory>
                                        <directory>notices/*.*</directory>
                                    </includes>
                                </fileset>
                            </filesets>
                        </configuration>
                    </plugin>
                </plugins>
            </build>
        </profile>
    </profiles>
</project><|MERGE_RESOLUTION|>--- conflicted
+++ resolved
@@ -36,12 +36,7 @@
 
     <properties>
         <aws.version>1.11.725</aws.version>
-<<<<<<< HEAD
         <s3mock.version>0.2.5</s3mock.version>
-        <apache.httpclient.version>4.5.9</apache.httpclient.version>
-=======
-        <s3mock.version>0.1.5</s3mock.version>
->>>>>>> d1703631
         <kafka.connect.maven.plugin.version>0.11.1</kafka.connect.maven.plugin.version>
     </properties>
 
