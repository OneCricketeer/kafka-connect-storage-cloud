--- conflicted
+++ resolved
@@ -507,26 +507,16 @@
 
   private void commitFiles() {
     currentStartOffset = minStartOffset();
-<<<<<<< HEAD
-    try {
-      for (Map.Entry<String, String> entry : commitFiles.entrySet()) {
-        String encodedPartition = entry.getKey();
-        commitFile(encodedPartition);
-        if (isTaggingEnabled) {
-          tagFile(encodedPartition, entry.getValue());
-        }
-        startOffsets.remove(encodedPartition);
-        endOffsets.remove(encodedPartition);
-        recordCounts.remove(encodedPartition);
-        log.debug("Committed {} for {}", entry.getValue(), tp);
+    for (Map.Entry<String, String> entry : commitFiles.entrySet()) {
+      String encodedPartition = entry.getKey();
+      commitFile(encodedPartition);
+      if (isTaggingEnabled) {
+        tagFile(encodedPartition, entry.getValue());
       }
-    } catch (ConnectException e) {
-      throw new RetriableException(e);
-=======
-    for (Map.Entry<String, String> entry : commitFiles.entrySet()) {
-      commitFile(entry.getKey());
+      startOffsets.remove(encodedPartition);
+      endOffsets.remove(encodedPartition);
+      recordCounts.remove(encodedPartition);
       log.debug("Committed {} for {}", entry.getValue(), tp);
->>>>>>> e263f70f
     }
 
     offsetToCommit = currentOffset + 1;
